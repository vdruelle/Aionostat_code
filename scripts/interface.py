# Defines the class `interface` with all the hardware relations (which pin is what) and the default functions
# to run the morbidostat. Eventually the low level functions will have to be taken care of with the `asyncio`
# library.

<<<<<<< HEAD
import asyncio
=======
MOCK = True

>>>>>>> 24753ece
import time

import numpy as np
import yaml

if MOCK is False:
    from hardware_libraries import ADCPi, IOPi
else:
    from hardware_mock import ADCPi, IOPi


class Interface:
    def __init__(self) -> None:
        "Creates the Interface class"

        # self.pumps[0] is a dictionary with the GPIOplus number and pin number to the first pump
        self.pumps = []
        # self.weight_sensors[0] is a dictionary with the ADC number + pin number to first vial weight sensor
        self.weight_sensors = []
        # self.ODs[1] is a dictionary with the ADC number + pin number to first vial OD
        self.ODs = []
        # same as above but with only 1 value
        self.lights = {}
        # same as above but with only 1 value
        self.waste_pump = {}
        # list of integers for the vials (usally 1 to 15 included)
        self.vials = []

        # self.adcs[0] is the first ADC connected to the RPI
        self.adcs = []
        # self.iobuses[0] is the first ADC connected to the RPI
        self.iobuses = []

        # Setting hardware connections
        self.set_hardware_connections()

        # Loading calibration, it's a dict with the same format as the .yaml calibration file
        self.calibration = None
        self.load_calibration("03-21-15h-06min.yaml")
        self.turn_off()

    # --- Hardware setup ---

    def set_hardware_connections(self) -> None:
        """This function defines the physical connection from the different components to the pin of the RPi."""

        self.adcs = [ADCPi(0x68, 0x69, 18)]
        for adc in self.adcs:
            adc.set_pga(1)

        self.iobuses = [IOPi(0x20)]
        for iobus in self.iobuses:
            for ii in range(1, 17):
                iobus.set_pin_direction(ii, 0)

        self.vials = list(range(1, 3))
        self.lights = {"IOPi": 1, "pin": 1}
        self.waste_pump = {"IOPi": 1, "pin": 2}

        for ii in range(3, 9):
            self.pumps += [{"IOPi": 1, "pin": ii}]
        for ii in range(1, 5):
            self.ODs += [{"ADCPi": 1, "pin": ii}]
        for ii in range(5, 9):
            self.weight_sensors += [{"ADCPi": 1, "pin": ii}]

    def load_calibration(self, file) -> None:
        """Load the calibration file, process it and saves it in the Interface class.
        This needs to be performed with the same hardware connections as will be used for the run.

        Args:
            file: calibration file name including extension (ex: '03-21-15h-06min.yaml').
        """

        # Opening file as a dictionary
        with open("calibrations/" + file, "r") as stream:
            self.calibration = yaml.load(stream, Loader=yaml.loader.BaseLoader)

        # Converting values from string to floats
        for key1 in self.calibration.keys():
            for key2 in self.calibration[key1].keys():
                for key3 in self.calibration[key1][key2].keys():
                    self.calibration[key1][key2][key3]["value"] = float(
                        self.calibration[key1][key2][key3]["value"]
                    )

    # --- High level functions ---

    def measure_OD(
        self, vial: int, lag: float = 0.01, nb_measures: int = 10
    ) -> float:
        """Measures the mean OD over nb_measures for the given vial. The lights need to be turned on for
        that to work.

        Args:
            vial: vial number.
            lag: delay between measures (in seconds). Defaults to 0.01.
            nb_measures: number of measures. Defaults to 1.

        Returns:
            Mean of the measured ODs.
        """

        IOPi, pin = self._OD_to_pin(vial)
        values = []
        for ii in range(nb_measures):
            time.sleep(lag)
            values += [
                self._voltage_to_OD(vial, self._measure_voltage(IOPi, pin))
            ]
        return np.mean(values)

    def inject_volume(self, pump: int, volume: float) -> None:
        """Run the pump to inject a given volume in mL.

        Args:
            pump: pump number
            volume: volume (in mL)
        """
        dt = self._volume_to_time(pump, volume)
        self._run_pump(pump, dt)

    def measure_weight(
        self, vial: int, lag: float = 0.01, nb_measures: int = 1
    ) -> None:
        """Measures the mean weight (in grams) over nb_measures from given vial.

        Args:
            vial: vial number.
            lag: delay between measures (in second). Defaults to 0.01.
            nb_measures: number of measures. Defaults to 1.

        Returns:
            Mean of the measured weights.
        """

        IOPi, pin = self._WS_to_pin(vial)
        values = []
        for ii in range(nb_measures):
            time.sleep(lag)
            values += [
                self._voltage_to_weight(vial, self._measure_voltage(IOPi, pin))
            ]
        return np.mean(values)

    def remove_waste(self, volume: float) -> None:
        """Runs the waste pump to remove a given volume.

        Args:
            volume: volume (in mL).
        """
        IOPi, pin = self.waste_pump["IOPi"], self.waste_pump["pin"]
        self.iobuses[IOPi - 1].write_pin(pin, 1)
        time.sleep(volume)
        self.iobuses[IOPi - 1].write_pin(pin, 0)

    def wait_mixing(self, dt: float):
        """Wait mixing for a given amount of time.

        Args:
            dt: time (in seconds).
        """
        time.sleep(dt)

    def switch_light(self, state: bool) -> None:
        """Turns lights to the given state. True is on, False is off.

        Args:
            state: True turns lights on, False turns light off.
        """
        assert state in [True, False], f"State {state} is not valid"

        self.iobuses[self.lights["IOPi"] - 1].write_pin(
            self.lights["pin"], state
        )

    def turn_off(self) -> None:
        """Turns everything controlled by the interface to off state."""
        for pump in range(1, len(self.pumps) + 1):
            IOPi, pin = self._pump_to_pin(pump)
            self.iobuses[IOPi - 1].write_pin(pin, 0)
        self.switch_light(False)
        self.iobuses[self.waste_pump["IOPi"] - 1].write_pin(
            self.waste_pump["pin"], 0
        )

    # --- Medium level functions ---

    def _volume_to_time(self, pump: int, volume: float) -> float:
        """Uses the calibration of the pump to convert a volume in mL to a pumping duration in seconds.

        Args:
            pump: pump number.
            volume: volume to pump in mL.

        Returns:
            t: time (in seconds) to pump the given volume.
        """
        available_pumps = list(range(1, len(self.pumps) + 1))
        assert (
            pump in available_pumps
        ), f"Pump {pump} is not in the available pumps {available_pumps}"

        t = volume / self.calibration["pumps"][f"pump {pump}"]["rate"]["value"]
        return t

    def _voltage_to_OD(self, vial: int, voltage: float) -> float:
        """Uses the calibration to convert the voltage measured to an OD value.

        Args:
            vial: vial number.
            voltage: voltage measured in Volts.

        Returns:
            OD: OD600 corresponding to the voltage measured for the given vial.
        """
        assert (
            vial in self.vials
        ), f"Vial {vial} is not in the available vials: {self.vials}"

        slope = self.calibration["OD"][f"vial {vial}"]["slope"]["value"]
        intercept = self.calibration["OD"][f"vial {vial}"]["intercept"]["value"]
        OD = (voltage - intercept) / slope

        return OD

    def _voltage_to_weight(self, vial: int, voltage: float) -> float:
        """Uses the calibration to convert the voltage measure to an weight in grams.

        Args:
            vial: vial number.
            voltage: voltage measured in Volts.

        Returns:
            weight: weight in grams corresponding to the voltage measured for the given vial.
        """
        assert (
            vial in self.vials
        ), f"Vial {vial} is not in the available vials: {self.vials}"

        slope = self.calibration["WS"][f"vial {vial}"]["slope"]["value"]
        intercept = self.calibration["WS"][f"vial {vial}"]["intercept"]["value"]
        weight = (voltage - intercept) / slope

        return weight

    async def _run_pump(self, pump: int, dt: float) -> None:
        """Run the pump for a given amount of time. Used for all pumps except waste pump.

        Args:
            pump: pump number.
            dt: duration in seconds.
        """

        # async def async_pumping(self, pump: int, dt: float) -> None:
        IOPi, pin = self._pump_to_pin(pump)
        self.iobuses[IOPi - 1].write_pin(pin, 1)
        print(f"Pump {pump} start pumping.")
        await asyncio.sleep(dt)
        self.iobuses[IOPi - 1].write_pin(pin, 0)
        print(f"Pump {pump} finished after {dt} seconds.")
        
        # asyncio.create_task(async_pumping(self, pump, dt))

    # --- Low level functions ---

    def _pump_to_pin(self, pump: int) -> int:
        """Return the IOPi and pin number associated to the pump.

        Args:
            pump: number associated to the pump

        Returns:
            IOPi: IOPi number (first IOPi means self.iobuses[0])
            pin: physical pin on the IOPi
        """
        available_pumps = list(range(1, len(self.pumps) + 1))
        assert (
            pump in available_pumps
        ), f"Pump {pump} is not in the available pumps {available_pumps}"

        return self.pumps[pump - 1]["IOPi"], self.pumps[pump - 1]["pin"]

    def _WS_to_pin(self, vial_number: int) -> int:
        """Returns the ADCPi and pin number of the weight sensor associated to the vial.

        Args:
            vial_number: number associated to the vial.

        Returns:
            ADCPi: ADCPi number (first ADCPi means self.adcs[0])
            pin: physical pin on the ADCPi
        """
        assert (
            vial_number in self.vials
        ), f"Vial, {vial_number} is not in the available vials: {self.vials}"

        return (
            self.weight_sensors[vial_number - 1]["ADCPi"],
            self.weight_sensors[vial_number - 1]["pin"],
        )

    def _OD_to_pin(self, vial_number: int) -> int:
        """Returns the ADCPi and pin number of the OD associated to the vial.

        Args:
            vial_number: number associated to the vial.

        Returns:
            ADCPi: ADCPi number (first ADCPi means self.adcs[0])
            pin: physical pin on the ADCPi
        """
        assert (
            vial_number in self.vials
        ), f"Vial, {vial_number} is not in the available vials: {self.vials}"

        return (
            self.ODs[vial_number - 1]["ADCPi"],
            self.ODs[vial_number - 1]["pin"],
        )

    def _measure_voltage(self, adcpi: int, adc_pin: int) -> float:
        """Measures voltage from the given pin.

        Args:
            adcpi: which adcpi to use (from 1 to len(self.adcs) included)
            adc_pin: pin number.

        Returns:
            Voltage as measures by the ADCpi.
        """
        assert adcpi in list(
            range(1, len(self.adcs) + 1)
        ), f"ADCPi {adcpi} isn't in define ADCs: {list(range(1,len(self.adcs)+1))}"
        assert adc_pin in list(
            range(1, 9)
        ), f"ADC pin {adc_pin} isn't in available pins {list(range(1,9))}"

        return self.adcs[adcpi - 1].read_voltage(adc_pin)
    
    async def _wait_for_pumping(self):
        pass

    
async def main():
    tmp = Interface()
    await tmp._run_pump(1, 5)
    await tmp._run_pump(2, 10)
    tasks = [task for task in asyncio.all_tasks() if task is not asyncio.current_task()]
    await asyncio.wait(tasks)

if __name__ == "__main__":
    asyncio.run(main())

    # tmp = Interface()
    <|MERGE_RESOLUTION|>--- conflicted
+++ resolved
@@ -2,12 +2,11 @@
 # to run the morbidostat. Eventually the low level functions will have to be taken care of with the `asyncio`
 # library.
 
-<<<<<<< HEAD
 import asyncio
-=======
+import time
+
 MOCK = True
 
->>>>>>> 24753ece
 import time
 
 import numpy as np
